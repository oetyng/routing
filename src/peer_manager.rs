// Copyright 2016 MaidSafe.net limited.
//
// This SAFE Network Software is licensed to you under (1) the MaidSafe.net Commercial License,
// version 1.0 or later, or (2) The General Public License (GPL), version 3, depending on which
// licence you accepted on initial access to the Software (the "Licences").
//
// By contributing code to the SAFE Network Software, or to this project generally, you agree to be
// bound by the terms of the MaidSafe Contributor Agreement, version 1.1.  This, along with the
// Licenses can be found in the root directory of this project at LICENSE, COPYING and CONTRIBUTOR.
//
// Unless required by applicable law or agreed to in writing, the SAFE Network Software distributed
// under the GPL Licence is distributed on an "AS IS" BASIS, WITHOUT WARRANTIES OR CONDITIONS OF ANY
// KIND, either express or implied.
//
// Please review the Licences for the specific language governing permissions and limitations
// relating to use of the SAFE Network Software.

use crust::{PeerId, PrivConnectionInfo, PubConnectionInfo};
use id::PublicId;
use itertools::Itertools;
use maidsafe_utilities::SeededRng;
use rand::{self, Rng};
use routing_table::{Authority, OtherMergeDetails, OwnMergeDetails, OwnMergeState, Prefix,
                    RemovalDetails, RoutingTable};
use routing_table::Error as RoutingTableError;
use rust_sodium::crypto::hash::sha256;
use rust_sodium::crypto::sign;
use std::{error, fmt, mem};
use std::collections::{BTreeSet, HashMap, HashSet};
use std::collections::hash_map::Values;
use std::time::{Duration, Instant};
use types::MessageId;
use xor_name::XorName;

/// Time (in seconds) after which a joining node will get dropped from the map of joining nodes.
const JOINING_NODE_TIMEOUT_SECS: u64 = 300;
/// Time (in seconds) after which the connection to a peer is considered failed.
const CONNECTION_TIMEOUT_SECS: u64 = 90;
/// Time (in seconds) the node waits for a `NodeIdentify` message.
const NODE_IDENTIFY_TIMEOUT_SECS: u64 = 60;
/// Time (in seconds) the node candidate supposed to complete upload the proof.
const RESOURCE_PROOF_EVALUATE_TIMEOUT_SECS: u64 = 40;
/// Time (in seconds) the node candidate supposed to be arrpoved.
const RESOURCE_PROOF_APPROVE_TIMEOUT_SECS: u64 = 60;
/// Time (in seconds) the node waits for connection from an expected node.
const NODE_CONNECT_TIMEOUT_SECS: u64 = 60;

type Group = (Prefix<XorName>, Vec<PublicId>);

#[derive(Debug)]
/// Errors that occur in peer status management.
pub enum Error {
    /// The specified peer was not found.
    PeerNotFound,
    /// The peer is in a state that doesn't allow the requested operation.
    UnexpectedState,
}

impl fmt::Display for Error {
    fn fmt(&self, formatter: &mut fmt::Formatter) -> fmt::Result {
        match *self {
            Error::PeerNotFound => write!(formatter, "Peer not found"),
            Error::UnexpectedState => write!(formatter, "Peer state does not allow operation"),
        }
    }
}

impl error::Error for Error {
    fn description(&self) -> &str {
        match *self {
            Error::PeerNotFound => "Peer not found",
            Error::UnexpectedState => "Peer state does not allow operation",
        }
    }
}

/// Our relationship status with a known peer.
#[derive(Debug)]
pub enum PeerState {
    /// Waiting for Crust to prepare our `PrivConnectionInfo`. Contains source and destination for
    /// sending it to the peer, and their connection info with the associated request's message ID,
    /// if we already received it.
    ConnectionInfoPreparing(Authority<XorName>,
                            Authority<XorName>,
                            Option<(PubConnectionInfo, MessageId)>),
    /// The prepared connection info that has been sent to the peer.
    ConnectionInfoReady(PrivConnectionInfo),
    /// We called `connect` and are waiting for a `NewPeer` event.
    CrustConnecting,
    /// We failed to connect and are trying to find a tunnel node.
    SearchingForTunnel,
    /// We are connected - via a tunnel if the field is `true` - and waiting for a `NodeIdentify`.
    AwaitingNodeIdentify(bool),
    /// We are the proxy for the client
    Client,
    /// We are the proxy for the joining node
    JoiningNode,
    /// We are approved and routing to that peer - via a tunnel if the field is `true`.
    Routing(bool),
    /// Connected and waiting for approval to that peer - via a tunnel if the field is `true`.
    Candidate(bool),
    /// We are connected to the peer who is our proxy node.
    Proxy,
}

/// The result of adding a peer's `PubConnectionInfo`.
#[derive(Debug)]
pub enum ConnectionInfoReceivedResult {
    /// Our own connection info has already been prepared: The peer was switched to
    /// `CrustConnecting` status; Crust's `connect` method should be called with these infos now.
    Ready(PrivConnectionInfo, PubConnectionInfo),
    /// We don't have a connection info for that peer yet. The peer was switched to
    /// `ConnectionInfoPreparing` status; Crust's `prepare_connection_info` should be called with
    /// this token now.
    Prepare(u32),
    /// We are currently preparing our own connection info and need to wait for it. The peer
    /// remains in `ConnectionInfoPreparing` status.
    Waiting,
    /// We are already connected: They are our proxy.
    IsProxy,
    /// We are already connected: They are our client.
    IsClient,
    /// We are already connected: They are becoming a routing node.
    IsJoiningNode,
    /// We are already connected: They are a routing peer.
    IsConnected,
}

/// The result of adding our prepared `PrivConnectionInfo`. It needs to be sent to a peer as a
/// `PubConnectionInfo`.
#[derive(Debug)]
pub struct ConnectionInfoPreparedResult {
    /// The peer's public ID.
    pub pub_id: PublicId,
    /// The source authority for sending the connection info.
    pub src: Authority<XorName>,
    /// The destination authority for sending the connection info.
    pub dst: Authority<XorName>,
    /// If the peer's connection info was already present, the peer has been moved to
    /// `CrustConnecting` status. Crust's `connect` method should be called with these infos now.
    pub infos: Option<(PrivConnectionInfo, PubConnectionInfo, MessageId)>,
}

/// Represents peer we are connected or attempting connection to.
pub struct Peer {
    pub_id: PublicId,
    peer_id: Option<PeerId>,
    state: PeerState,
    timestamp: Instant,
}

impl Peer {
    fn new(pub_id: PublicId, peer_id: Option<PeerId>, state: PeerState) -> Self {
        Peer {
            pub_id: pub_id,
            peer_id: peer_id,
            state: state,
            timestamp: Instant::now(),
        }
    }

    pub fn peer_id(&self) -> Option<&PeerId> {
        self.peer_id.as_ref()
    }

    pub fn pub_id(&self) -> &PublicId {
        &self.pub_id
    }

    pub fn name(&self) -> &XorName {
        self.pub_id.name()
    }

    pub fn state(&self) -> &PeerState {
        &self.state
    }

    fn is_expired(&self) -> bool {
        match self.state {
            PeerState::SearchingForTunnel => {
                self.timestamp.elapsed() >= Duration::from_secs(CONNECTION_TIMEOUT_SECS)
            }
            PeerState::JoiningNode | PeerState::Proxy => {
                self.timestamp.elapsed() >= Duration::from_secs(JOINING_NODE_TIMEOUT_SECS)
            }
            PeerState::ConnectionInfoPreparing(..) |
            PeerState::ConnectionInfoReady(_) |
            PeerState::CrustConnecting |
            PeerState::Client |
            PeerState::Routing(_) |
            PeerState::AwaitingNodeIdentify(_) => false,
            PeerState::Candidate(_) => {
                self.timestamp.elapsed() >=
                Duration::from_secs(RESOURCE_PROOF_EVALUATE_TIMEOUT_SECS)
            }
        }
    }
}

/// Holds peers and provides efficient insertion and lookup and removal by peer id and name.
struct PeerMap {
    peers: HashMap<XorName, Peer>,
    names: HashMap<PeerId, XorName>,
}

impl PeerMap {
    fn new() -> Self {
        PeerMap {
            peers: HashMap::new(),
            names: HashMap::new(),
        }
    }

    fn get(&self, peer_id: &PeerId) -> Option<&Peer> {
        if let Some(name) = self.names.get(peer_id) {
            self.peers.get(name)
        } else {
            None
        }
    }

    fn get_mut(&mut self, peer_id: &PeerId) -> Option<&mut Peer> {
        if let Some(name) = self.names.get(peer_id) {
            self.peers.get_mut(name)
        } else {
            None
        }
    }

    fn get_by_name(&self, name: &XorName) -> Option<&Peer> {
        self.peers.get(name)
    }

    // Iterator over all peers in the map.
    fn peers(&self) -> Values<XorName, Peer> {
        self.peers.values()
    }

    fn insert(&mut self, peer: Peer) -> Option<Peer> {
        let old_peer = peer.peer_id
            .and_then(|peer_id| self.names.insert(peer_id, *peer.name()))
            .and_then(|old_name| self.peers.remove(&old_name));
        self.peers.insert(*peer.name(), peer).or(old_peer)
    }

    fn remove(&mut self, peer_id: &PeerId) -> Option<Peer> {
        if let Some(name) = self.names.remove(peer_id) {
            self.peers.remove(&name)
        } else {
            None
        }
    }

    fn remove_by_name(&mut self, name: &XorName) -> Option<Peer> {
        if let Some(peer) = self.peers.remove(name) {
            if let Some(peer_id) = peer.peer_id {
                let _ = self.names.remove(&peer_id);
            }

            Some(peer)
        } else {
            None
        }
    }
}

/// (whether requires resource proof, own group)
type ExpectJoinResult = Result<(bool, (Prefix<XorName>, Vec<PublicId>)), RoutingTableError>;

/// A container for information about other nodes in the network.
///
/// This keeps track of which nodes we know of, which ones we have tried to connect to, which IDs
/// we have verified, whom we are directly connected to or via a tunnel.
pub struct PeerManager {
    /// Token map for the connections
    connection_token_map: HashMap<u32, PublicId>,
    /// Peer map for the connections
    peer_map: PeerMap,
    // Peers we connected to but don't know about yet
    unknown_peers: HashMap<PeerId, Instant>,
    // Peers we expect to connect to
    expected_peers: HashMap<XorName, Instant>,
    proxy_peer_id: Option<PeerId>,
    /// Routing table
    routing_table: RoutingTable<XorName>,
    /// Our public id
    our_public_id: PublicId,
    /// A joining node wants to join our group
    /// (name, time_inserted, seed_for_resource_proof)
    node_candidate: Option<(XorName, Instant, Vec<u8>)>,
    /// Candidate has been approved
    approved_candidate: Option<XorName>,
    /// A joining node's cache for the group it first joining to
    peer_candidates: Vec<XorName>,
}

impl PeerManager {
    /// Returns a new peer manager with no entries.
    pub fn new(min_group_size: usize, our_public_id: PublicId) -> PeerManager {
        PeerManager {
            connection_token_map: HashMap::new(),
            peer_map: PeerMap::new(),
            unknown_peers: HashMap::new(),
            expected_peers: HashMap::new(),
            proxy_peer_id: None,
            routing_table: RoutingTable::<XorName>::new(*our_public_id.name(), min_group_size),
            our_public_id: our_public_id,
            node_candidate: None,
            approved_candidate: None,
            peer_candidates: vec![],
        }
    }

    /// Clears the routing table and resets this node's public ID.
    pub fn reset_routing_table(&mut self, our_public_id: PublicId, groups: &[Group]) {
        self.unknown_peers.clear();
        self.expected_peers.clear();
        let min_group_size = self.routing_table.min_group_size();
        self.our_public_id = our_public_id;
        self.expected_peers.extend(groups.iter()
            .flat_map(|&(_, ref members)| members)
            .map(|id| (*id.name(), Instant::now())));
        let prefixes = groups.iter().map(|&(ref prefix, _)| *prefix).collect_vec();
        // TODO - nothing can be done to recover from an error here - use `unwrap!` for now, but
        // consider refactoring to return an error which can be used to transition the state
        // machine to `Terminate`.
        let new_rt =
            unwrap!(RoutingTable::new_with_groups(*our_public_id.name(), min_group_size, prefixes));
        let old_rt = mem::replace(&mut self.routing_table, new_rt);
        for name in old_rt.iter() {
            let _ = self.peer_map.remove_by_name(name);
        }

        self.cleanup_proxy_peer_id();
    }

    /// Clears the routing table and resets this node's public ID.
    pub fn restart_routing_table(&mut self, our_public_id: PublicId) {
        let min_group_size = self.routing_table.min_group_size();
        self.our_public_id = our_public_id;

        let new_rt = RoutingTable::new(*our_public_id.name(), min_group_size);
        self.routing_table = new_rt;
    }

    /// Populates the routing table.
    pub fn populate_routing_table(&mut self, groups: &[Group]) {
        let min_group_size = self.routing_table.min_group_size();
        let groups_prefixes = groups.into_iter()
            .map(|&(ref prefix, _)| *prefix)
            .collect_vec();
        // TODO - nothing can be done to recover from an error here - use `unwrap!` for now, but
        // consider refactoring to return an error which can be used to transition the state
        // machine to `Terminate`.
        let new_rt = unwrap!(RoutingTable::new_with_groups(*self.our_public_id.name(),
                                                           min_group_size,
                                                           groups_prefixes));
        self.routing_table = new_rt;
    }

    /// Returns the routing table.
    pub fn routing_table(&self) -> &RoutingTable<XorName> {
        &self.routing_table
    }

    /// Notes that a new peer should be expected. This should only be called for peers not already
    /// in our routing table.
    pub fn expect_peer(&mut self, id: &PublicId) {
        let _ = self.expected_peers.insert(*id.name(), Instant::now());
    }

    /// Wraps the routing table function of the same name and maps `XorName`s to `PublicId`s.
<<<<<<< HEAD
    ///
    /// Returns: (true, our_group_list)     if needs to carry out resource proof evaluate
    ///          (false, empty_list)        if doesn't need to carry out resource proof evaluate
    pub fn expect_join_our_group(&mut self,
                                 expected_name: &XorName,
                                 our_public_id: &PublicId)
                                 -> ExpectJoinResult {
        if let Some((name, now, _)) = self.node_candidate {
            if name == *expected_name ||
               now.elapsed() < Duration::from_secs(RESOURCE_PROOF_APPROVE_TIMEOUT_SECS) {
                return Err(RoutingTableError::AlreadyExists);
            }
        }

        let (prefix, names) = self.routing_table.expect_join_our_group(expected_name)?;

        if names.len() > self.routing_table.min_group_size() {
            let mut rng = SeededRng::new();
            let seed = rng.gen_iter().take(10).collect();
            self.node_candidate = Some((*expected_name, Instant::now(), seed));
            self.approved_candidate = None;
        } else {
            self.node_candidate = Some((*expected_name, Instant::now(), vec![]));
            return Ok((false, (prefix, vec![])));
        }

        let mut public_ids = vec![];
        for name in names {
            if name == *our_public_id.name() {
                public_ids.push(*our_public_id);
            } else if let Some(peer) = self.peer_map.get_by_name(&name) {
                public_ids.push(*peer.pub_id())
            }
        }
        public_ids.sort();

        Ok((true, (prefix, public_ids)))
    }

    pub fn add_as_peer_candidate(&mut self, name: XorName) {
        self.peer_candidates.push(name)
    }

    pub fn verify_candidate(&mut self,
                            node_name: XorName,
                            proof: Vec<u8>,
                            _leading_zero_bytes: u32,
                            _difficulty: u32)
                            -> Option<bool> {
        if let Some((ref name, ref now, ref seed)) = self.node_candidate {
            if *name == node_name &&
               now.elapsed() < Duration::from_secs(RESOURCE_PROOF_EVALUATE_TIMEOUT_SECS) {
                return Some(*seed == proof);
            }
        }
        None
    }

    /// Handles node_approval vote. `validity` indicates whether rejected or approved
    ///
    /// Returns:
    /// (true, Some(peer_info)) if approved peer is a node candidate
    /// (false, None)           if approved peer is not a node candidate, or cannot find peer_info,
    ///                         or not connected yet
    pub fn handle_node_approval_vote(&mut self,
                                     candidate_name: XorName,
                                     validity: bool)
                                     -> (bool, Option<(PublicId, PeerId)>) {
        if let Some((name, _, _)) = self.node_candidate {
            if name == candidate_name {
                self.node_candidate = None;
                let result = if validity {
                    self.approved_candidate = Some(candidate_name);
                    let (pub_id, peer_id) = if let Some(peer) = self.peer_map
                        .get_by_name(&candidate_name) {
                        if let PeerState::ConnectionInfoPreparing(..) = peer.state {
                            return (false, None);
                        }
                        if let Some(peer_id) = peer.peer_id() {
                            (*peer.pub_id(), *peer_id)
                        } else {
                            return (false, None);
                        }
                    } else {
                        return (false, None);
                    };
                    Some((pub_id, peer_id))
                } else {
                    None
                };
                return (true, result);
            }
        }
        (false, None)
    }

    /// Returns peer_candidates and empty it
    pub fn peer_candidates(&mut self) -> Vec<(PublicId, PeerId)> {
        let mut result = vec![];
        for peer_name in &self.peer_candidates.clone() {
            if let Some(peer) = self.peer_map.get_by_name(peer_name) {
                if let Some(peer_id) = peer.peer_id() {
                    result.push((*peer.pub_id(), *peer_id));
                }
            }
        }
        self.peer_candidates.clear();
        result
    }

    /// Update peer's state to `Candidate` if it is a node candidate
    ///
    /// Returns:
    ///     Ok(None)                   if the peer is not a node candidate for resource proof or has
    ///                                been approved
    ///     Ok(Some(is_tunnel, seed))  if the peer is a node candidate
    ///     Err(AlreadyExists)         If peer already a routing node
    pub fn check_node_candidate(&mut self,
                                pub_id: &PublicId,
                                peer_id: &PeerId)
                                -> Result<Option<(bool, Vec<u8>)>, RoutingTableError> {
        if self.approved_candidate == Some(*pub_id.name()) {
            self.approved_candidate = None;
            return Ok(None);
        }
        if let Some((ref name, _, ref seed)) = self.node_candidate {
            if name == pub_id.name() && !seed.is_empty() {
                let tunnel = match self.peer_map.remove(peer_id).map(|peer| peer.state) {
                    Some(PeerState::SearchingForTunnel) |
                    Some(PeerState::AwaitingNodeIdentify(true)) => true,
                    Some(PeerState::Routing(tunnel)) => {
                        let _ = self.peer_map
                            .insert(Peer::new(*pub_id, Some(*peer_id), PeerState::Routing(tunnel)));
                        return Err(RoutingTableError::AlreadyExists);
                    }
                    _ => false,
                };
                let state = PeerState::Candidate(tunnel);
                let _ = self.peer_map.insert(Peer::new(*pub_id, Some(*peer_id), state));
                return Ok(Some((tunnel, seed.clone())));
            }
        }
        Ok(None)
    }

    /// Update peer's state to `Candidate` if it is a peer candidate
    ///
    /// Returns: true       if the peer is a peer candidate
    ///          false      if the peer is not a peer candidate
    pub fn check_peer_candidate(&mut self, pub_id: &PublicId, peer_id: &PeerId) -> bool {
        if !self.peer_candidates.contains(pub_id.name()) {
            return false;
        }
        let tunnel = match self.peer_map.remove(peer_id).map(|peer| peer.state) {
            Some(PeerState::SearchingForTunnel) |
            Some(PeerState::AwaitingNodeIdentify(true)) => true,
            Some(PeerState::Routing(tunnel)) => {
                error!("PeerCandidate {:?} already in state Routing.", peer_id);
                tunnel
            }
            _ => false,
        };
        let state = PeerState::Candidate(tunnel);
        let _ = self.peer_map.insert(Peer::new(*pub_id, Some(*peer_id), state));
        true
    }

    /// Wraps the routing table function of the same name and maps `XorName`s to `PublicId`s.
    pub fn get_sections_to_join(&self,
                                name: &XorName,
                                our_public_id: &PublicId)
                                -> Result<Vec<Group>, RoutingTableError> {
        self.routing_table.validate_joining_node(name)?;
        let groups = self.routing_table.groups();
=======
    pub fn expect_add_to_our_group(&self,
                                   expected_name: &XorName,
                                   our_public_id: &PublicId)
                                   -> Result<Vec<Group>, RoutingTableError> {
        self.routing_table.validate_joining_node(expected_name)?;
        let sections = self.routing_table.all_sections();
>>>>>>> a5f3801e
        let mut result = vec![];
        for (prefix, names) in sections {
            let mut public_ids = vec![];
            for name in names {
                if name == *our_public_id.name() {
                    public_ids.push(*our_public_id);
                } else if let Some(peer) = self.peer_map.get_by_name(&name) {
                    public_ids.push(*peer.pub_id())
                }
            }
            public_ids.sort();
            result.push((prefix, public_ids));
        }
        result.sort();
        Ok(result)
    }

    /// Tries to add the given peer to the routing table. If successful, this returns `Ok(true)` if
    /// the addition should cause our group to split or `Ok(false)` if the addition shouldn't cause
    /// a split.
    pub fn add_to_routing_table(&mut self,
                                pub_id: &PublicId,
                                peer_id: &PeerId)
                                -> Result<bool, RoutingTableError> {
        if let Some((name, _, _)) = self.node_candidate.clone() {
            if *pub_id.name() == name {
                self.node_candidate = None;
            }
        }
        let _ = self.unknown_peers.remove(peer_id);
        let _ = self.expected_peers.remove(pub_id.name());

        let should_split = self.routing_table.add(*pub_id.name())?;
        let tunnel = match self.peer_map.remove(peer_id).map(|peer| peer.state) {
            Some(PeerState::SearchingForTunnel) |
            Some(PeerState::AwaitingNodeIdentify(true)) => true,
            Some(PeerState::Candidate(tunnel)) => tunnel,
            Some(PeerState::Routing(tunnel)) => {
                error!("Peer {:?} added to routing table, but already in state Routing.",
                       peer_id);
                tunnel
            }
            _ => false,
        };
        let state = PeerState::Routing(tunnel);
        let _ = self.peer_map.insert(Peer::new(*pub_id, Some(*peer_id), state));
        Ok(should_split)
    }

    /// Splits the indicated group and returns the `PeerId`s of any peers to which we should not
    /// remain connected.
    pub fn split_group(&mut self,
                       prefix: Prefix<XorName>)
                       -> (Vec<(XorName, PeerId)>, Option<Prefix<XorName>>) {
        let (names_to_drop, our_new_prefix) = self.routing_table.split(prefix);

        let mut ids_to_drop = vec![];
        for name in &names_to_drop {
            if let Some(peer) = self.peer_map.remove_by_name(name) {
                self.cleanup_proxy_peer_id();
                if let Some(peer_id) = peer.peer_id {
                    ids_to_drop.push((*name, peer_id));
                }
            }
        }

        let old_expected_peers = mem::replace(&mut self.expected_peers, HashMap::new());
        self.expected_peers = old_expected_peers.into_iter()
            .filter(|&(ref name, _)| self.routing_table.need_to_add(name) == Ok(()))
            .collect();

        (ids_to_drop, our_new_prefix)
    }

    /// Wraps `RoutingTable::should_merge` with an extra check.
    pub fn should_merge(&self) -> Option<OwnMergeDetails<XorName>> {
        if !self.expected_peers.is_empty() {
            return None;
        }
        self.routing_table.should_merge()
    }

    // Returns the `OwnMergeState` from `RoutingTable` which defines what further action needs to be
    // taken by the node, and the list of peers to which we should now connect (only those within
    // the merging groups for now).
    pub fn merge_own_group(&mut self,
                           sender_prefix: Prefix<XorName>,
                           merge_prefix: Prefix<XorName>,
                           groups: Vec<Group>)
                           -> (OwnMergeState<XorName>, Vec<PublicId>) {
        self.remove_expired();
        let needed = groups.iter()
            .flat_map(|&(_, ref pub_ids)| pub_ids)
            .filter(|pub_id| !self.routing_table.has(pub_id.name()))
            .cloned()
            .collect();

        let groups_as_names = groups.into_iter()
            .map(|(prefix, members)| {
                (prefix, members.into_iter().map(|pub_id| *pub_id.name()).collect::<HashSet<_>>())
            })
            .collect();

        let own_merge_details = OwnMergeDetails {
            sender_prefix: sender_prefix,
            merge_prefix: merge_prefix,
            groups: groups_as_names,
        };
        let mut expected_peers = mem::replace(&mut self.expected_peers, HashMap::new());
        expected_peers.extend(own_merge_details.groups
            .values()
            .flat_map(|group| group.iter())
            .filter_map(|name| if self.routing_table.has(name) {
                None
            } else {
                Some((*name, Instant::now()))
            }));
        self.expected_peers = expected_peers;
        (self.routing_table.merge_own_group(own_merge_details), needed)
    }

    pub fn merge_other_group(&mut self,
                             prefix: Prefix<XorName>,
                             group: BTreeSet<PublicId>)
                             -> HashSet<PublicId> {
        self.remove_expired();

        let merge_details = OtherMergeDetails {
            prefix: prefix,
            group: group.iter().map(|public_id| *public_id.name()).collect(),
        };
        let needed_names = self.routing_table.merge_other_group(merge_details);
        self.expected_peers.extend(needed_names.iter().map(|name| (*name, Instant::now())));
        group.into_iter().filter(|pub_id| needed_names.contains(pub_id.name())).collect()
    }

    /// Returns `true` if we are directly connected to both peers.
    pub fn can_tunnel_for(&self, peer_id: &PeerId, dst_id: &PeerId) -> bool {
        let peer_state = self.get_state(peer_id);
        let dst_state = self.get_state(dst_id);
        match (peer_state, dst_state) {
            (Some(&PeerState::Routing(false)), Some(&PeerState::Routing(false))) => true,
            _ => false,
        }
    }

    /// Returns the public ID of the given peer, if it is in `Routing` state.
    pub fn get_routing_peer(&self, peer_id: &PeerId) -> Option<&PublicId> {
        self.peer_map.get(peer_id).and_then(|peer| {
            if let PeerState::Routing(_) = peer.state {
                Some(&peer.pub_id)
            } else {
                None
            }
        })
    }

    /// Returns the proxy node, if connected.
    pub fn proxy(&self) -> Option<(&PeerId, &PublicId)> {
        if let Some(peer_id) = self.proxy_peer_id.as_ref() {
            if let Some(peer) = self.peer_map.get(peer_id) {
                return Some((peer_id, &peer.pub_id));
            }
        }

        None
    }

    /// Returns the proxy node's public ID, if it has the given peer ID.
    pub fn get_proxy_public_id(&self, peer_id: &PeerId) -> Option<&PublicId> {
        if Some(*peer_id) == self.proxy_peer_id {
            self.peer_map.get(peer_id).map(Peer::pub_id)
        } else {
            None
        }
    }

    /// Returns the proxy node's peer ID, if it has the given name.
    pub fn get_proxy_peer_id(&self, name: &XorName) -> Option<&PeerId> {
        if let Some(ref peer_id) = self.proxy_peer_id {
            if self.peer_map.get(peer_id).map(Peer::name) == Some(name) {
                return Some(peer_id);
            }
        }

        None
    }

    /// Inserts the given peer as a proxy node if applicable, returns `false` if it is not accepted
    /// and should be disconnected.
    pub fn set_proxy(&mut self, peer_id: PeerId, pub_id: PublicId) -> bool {
        if let Some(proxy_peer_id) = self.proxy_peer_id {
            debug!("Not accepting further bootstrap connections.");
            proxy_peer_id == peer_id
        } else {
            let _ = self.insert_peer(pub_id, Some(peer_id), PeerState::Proxy);
            self.proxy_peer_id = Some(peer_id);
            true
        }
    }

    /// Inserts the given client into the map. Returns true if we already had
    /// a peer with the given peer id.
    pub fn insert_client(&mut self, peer_id: PeerId, pub_id: PublicId) -> bool {
        self.insert_peer(pub_id, Some(peer_id), PeerState::Client)
    }

    /// Returns the given client's public key, if present.
    pub fn get_client(&self, peer_id: &PeerId) -> Option<&sign::PublicKey> {
        self.peer_map.get(peer_id).and_then(|peer| match peer.state {
            PeerState::Client => Some(peer.pub_id.signing_public_key()),
            _ => None,
        })
    }

    /// Inserts the given joining node into the map. Returns true if we already
    /// had a peer with the given peer id.
    pub fn insert_joining_node(&mut self, peer_id: PeerId, pub_id: PublicId) -> bool {
        self.insert_peer(pub_id, Some(peer_id), PeerState::JoiningNode)
    }

    /// Returns the given joining node's public key, if present.
    pub fn get_joining_node(&self, peer_id: &PeerId) -> Option<&sign::PublicKey> {
        self.peer_map.get(peer_id).and_then(|peer| match peer.state {
            PeerState::JoiningNode => Some(peer.pub_id.signing_public_key()),
            _ => None,
        })
    }

    /// Removes all joining nodes that have timed out, and returns their peer
    /// IDs. Also, removes our proxy if we have timed out.
    pub fn remove_expired_joining_nodes(&mut self) -> Vec<PeerId> {
        let expired_ids = self.peer_map
            .peers()
            .filter(|peer| match peer.state {
                PeerState::JoiningNode | PeerState::Proxy => peer.is_expired(),
                _ => false,
            })
            .filter_map(|peer| peer.peer_id)
            .collect_vec();

        for peer_id in &expired_ids {
            let _ = self.remove_peer(peer_id);
        }

        self.cleanup_proxy_peer_id();

        expired_ids
    }

    /// Removes all timed out connections to unknown peers (i.e. whose public id we don't have yet)
    /// and also known peers from whom we're awaiting a `NodeIdentify`, and returns their peer IDs.
    ///
    /// Also removes timed out expected peers (those we tried to connect to), but doesn't return
    /// those.
    pub fn remove_expired_connections(&mut self) -> Vec<PeerId> {
        let mut expired_connections = Vec::new();

        for (peer_id, xor_name) in &self.peer_map.names {
            if let Some(peer) = self.peer_map.peers.get(xor_name) {
                if let PeerState::AwaitingNodeIdentify(_) = peer.state {
                    if peer.timestamp.elapsed() >= Duration::from_secs(NODE_IDENTIFY_TIMEOUT_SECS) {
                        expired_connections.push(*peer_id);
                    }
                }
            }
        }

        for peer_id in &expired_connections {
            let _ = self.peer_map.remove(peer_id);
        }

        let mut expired_unknown_peers = Vec::new();

        for (peer_id, timestamp) in &self.unknown_peers {
            if timestamp.elapsed() >= Duration::from_secs(NODE_IDENTIFY_TIMEOUT_SECS) {
                expired_unknown_peers.push(*peer_id);
            }
        }

        for peer_id in expired_unknown_peers {
            expired_connections.push(peer_id);
            let _ = self.unknown_peers.remove(&peer_id);
        }

        let mut expired_expected = Vec::new();
        for (name, timestamp) in &self.expected_peers {
            if timestamp.elapsed() >= Duration::from_secs(NODE_CONNECT_TIMEOUT_SECS) {
                expired_expected.push(*name);
            }
        }
        for name in expired_expected {
            let _ = self.expected_peers.remove(&name);
        }

        expired_connections
    }

    /// Returns the peer ID of the given node if it is our proxy or client or
    /// joining node.
    pub fn get_proxy_or_client_or_joining_node_peer_id(&self, pub_id: &PublicId) -> Option<PeerId> {
        if let Some(peer) = self.peer_map.get_by_name(pub_id.name()) {
            match peer.state {
                PeerState::Client | PeerState::JoiningNode | PeerState::Proxy => peer.peer_id,
                _ => None,
            }
        } else if let Some(join_peer) = self.peer_map
            .get_by_name(&XorName(sha256::hash(&pub_id.signing_public_key().0).0)) {
            // Joining node might have relocated by now but we might have it via its client name
            match join_peer.state {
                PeerState::JoiningNode => join_peer.peer_id,
                _ => None,
            }
        } else {
            None
        }
    }

    /// Returns the number of clients for which we act as a proxy and which intend to become a
    /// node.
    pub fn joining_nodes_num(&self) -> usize {
        self.peer_map
            .peers()
            .filter(|&peer| match peer.state {
                PeerState::JoiningNode => true,
                _ => false,
            })
            .count()
    }

    /// Returns the number of clients for which we act as a proxy and which do not intend to become
    /// a node.
    pub fn client_num(&self) -> usize {
        self.peer_map
            .peers()
            .filter(|&peer| match peer.state {
                PeerState::Client => true,
                _ => false,
            })
            .count()
    }

    /// Marks the given peer as "connected and waiting for `NodeIdentify`".
    pub fn connected_to(&mut self, peer_id: &PeerId) {
        if !self.set_state(peer_id, PeerState::AwaitingNodeIdentify(false)) {
            let _ = self.unknown_peers.insert(*peer_id, Instant::now());
        }
    }

    /// Marks the given peer as "connected via tunnel and waiting for `NodeIdentify`".
    /// Returns `false` if a tunnel is not needed.
    pub fn tunnelling_to(&mut self, peer_id: &PeerId) -> bool {
        match self.get_state(peer_id) {
            Some(&PeerState::AwaitingNodeIdentify(false)) |
            Some(&PeerState::Routing(_)) => {
                return false;
            }
            _ => (),
        }
        if !self.set_state(peer_id, PeerState::AwaitingNodeIdentify(true)) {
            let _ = self.unknown_peers.insert(*peer_id, Instant::now());
        }
        true
    }

    /// Returns the public ID of the given peer, if it is in `CrustConnecting` state.
    pub fn get_connecting_peer(&self, peer_id: &PeerId) -> Option<&PublicId> {
        self.peer_map.get(peer_id).and_then(|peer| {
            if let PeerState::CrustConnecting = peer.state {
                return Some(&peer.pub_id);
            } else {
                None
            }
        })
    }

    /// Returns the name of the given peer.
    pub fn get_peer_name(&self, peer_id: &PeerId) -> Option<&XorName> {
        self.peer_map.get(peer_id).map(Peer::name)
    }

    /// Returns the peer with the given peer_id if it is already in one of the
    /// connected states.
    pub fn get_connected_peer(&self, peer_id: &PeerId) -> Option<&Peer> {
        self.peer_map.get(peer_id).and_then(|peer| {
            match peer.state {
                PeerState::Client |
                PeerState::JoiningNode |
                PeerState::Proxy |
                PeerState::Candidate(_) |
                PeerState::Routing(_) => Some(peer),
                _ => None,
            }
        })
    }

    /// Are we expecting a connection from this name?
    pub fn is_expected(&self, name: &XorName) -> bool {
        self.expected_peers.contains_key(name)
    }

    /// Return the PeerId of the node with a given name
    pub fn get_peer_id(&self, name: &XorName) -> Option<&PeerId> {
        self.peer_map.get_by_name(name).and_then(Peer::peer_id)
    }

    /// Return the PeerIds of nodes bearing the names.
    pub fn get_peer_ids(&self, names: &HashSet<XorName>) -> Vec<PeerId> {
        names.iter()
            .filter_map(|name| self.get_peer_id(name))
            .cloned()
            .collect()
    }

    /// Returns the PublicIds of nodes given their names; the result is filtered to the names we
    /// know about (i.e. unknown names are ignored).
    pub fn get_pub_ids(&self, names: &HashSet<XorName>) -> HashSet<PublicId> {
        let mut result_map = names.iter()
            .filter_map(|name| {
                if let Some(peer) = self.peer_map.get_by_name(name) {
                    Some((*name, peer.pub_id))
                } else {
                    None
                }
            })
            .collect::<HashMap<_, _>>();

        if names.contains(self.our_public_id.name()) {
            let _ = result_map.insert(*self.our_public_id.name(), self.our_public_id);
        }

        names.iter()
            .filter_map(|name| result_map.get(name))
            .cloned()
            .collect()
    }

    /// Sets the given peer to state `SearchingForTunnel` and returns querying candidates.
    /// Returns empty vector of candidates if it is already in Routing state.
    pub fn set_searching_for_tunnel(&mut self,
                                    peer_id: PeerId,
                                    pub_id: PublicId)
                                    -> Vec<(XorName, PeerId)> {
        match self.get_state_by_name(pub_id.name()) {
            Some(&PeerState::Client) |
            Some(&PeerState::JoiningNode) |
            Some(&PeerState::Proxy) |
            Some(&PeerState::Routing(_)) |
            Some(&PeerState::AwaitingNodeIdentify(_)) => return vec![],
            _ => (),
        }

        let _ = self.insert_peer(pub_id, Some(peer_id), PeerState::SearchingForTunnel);

        let close_group = self.routing_table.other_close_names(pub_id.name()).unwrap_or_default();
        self.peer_map
            .peers()
            .filter_map(|peer| peer.peer_id.map(|peer_id| (*peer.name(), peer_id)))
            .filter(|&(name, _)| close_group.contains(&name))
            .collect()
    }

    /// Inserts the given connection info in the map to wait for the peer's info, or returns both
    /// if that's already present and sets the status to `CrustConnecting`. It also returns the
    /// source and destination authorities for sending the serialised connection info to the peer.
    pub fn connection_info_prepared(&mut self,
                                    token: u32,
                                    our_info: PrivConnectionInfo)
                                    -> Result<ConnectionInfoPreparedResult, Error> {
        let pub_id = self.connection_token_map.remove(&token).ok_or(Error::PeerNotFound)?;
        let (src, dst, opt_their_info) = match self.peer_map.remove_by_name(pub_id.name()) {
            Some(Peer { state: PeerState::ConnectionInfoPreparing(src, dst, info), .. }) => {
                (src, dst, info)
            }
            Some(peer) => {
                let _ = self.peer_map.insert(peer);
                return Err(Error::UnexpectedState);
            }
            None => return Err(Error::PeerNotFound),
        };

        Ok(ConnectionInfoPreparedResult {
            pub_id: pub_id,
            src: src,
            dst: dst,
            infos: match opt_their_info {
                Some((their_info, msg_id)) => {
                    let state = PeerState::CrustConnecting;
                    self.insert_peer(pub_id, Some(their_info.id()), state);
                    Some((our_info, their_info, msg_id))
                }
                None => {
                    let state = PeerState::ConnectionInfoReady(our_info);
                    self.insert_peer(pub_id, None, state);
                    None
                }
            },
        })
    }

    /// Inserts the given connection info in the map to wait for the preparation of our own info, or
    /// returns both if that's already present and sets the status to `CrustConnecting`.
    pub fn connection_info_received(&mut self,
                                    src: Authority<XorName>,
                                    dst: Authority<XorName>,
                                    pub_id: PublicId,
                                    their_info: PubConnectionInfo,
                                    msg_id: MessageId)
                                    -> Result<ConnectionInfoReceivedResult, Error> {
        let peer_id = their_info.id();

        match self.peer_map.remove_by_name(pub_id.name()) {
            Some(Peer { state: PeerState::ConnectionInfoReady(our_info), .. }) => {
                let state = PeerState::CrustConnecting;
                self.insert_peer(pub_id, Some(peer_id), state);
                Ok(ConnectionInfoReceivedResult::Ready(our_info, their_info))
            }
            Some(Peer { state: PeerState::ConnectionInfoPreparing(src, dst, None), .. }) => {
                let state =
                    PeerState::ConnectionInfoPreparing(src, dst, Some((their_info, msg_id)));
                self.insert_peer(pub_id, Some(peer_id), state);
                Ok(ConnectionInfoReceivedResult::Waiting)
            }
            Some(peer @ Peer { state: PeerState::CrustConnecting, .. }) => {
                let _ = self.peer_map.insert(peer);
                Ok(ConnectionInfoReceivedResult::Waiting)
            }
            Some(peer @ Peer { state: PeerState::Client, .. }) => {
                let _ = self.peer_map.insert(peer);
                Ok(ConnectionInfoReceivedResult::IsClient)
            }
            Some(peer @ Peer { state: PeerState::JoiningNode, .. }) => {
                let _ = self.peer_map.insert(peer);
                Ok(ConnectionInfoReceivedResult::IsJoiningNode)
            }
            Some(peer @ Peer { state: PeerState::Proxy, .. }) => {
                let _ = self.peer_map.insert(peer);
                Ok(ConnectionInfoReceivedResult::IsProxy)
            }
            Some(peer @ Peer { state: PeerState::Routing(_), .. }) |
            Some(peer @ Peer { state: PeerState::Candidate(_), .. }) => {
                // TODO: We _should_ retry connecting if the peer is connected via tunnel.
                let _ = self.peer_map.insert(peer);
                Ok(ConnectionInfoReceivedResult::IsConnected)
            }
            Some(peer) => {
                let _ = self.peer_map.insert(peer);
                Err(Error::UnexpectedState)
            }
            None => {
                let state =
                    PeerState::ConnectionInfoPreparing(src, dst, Some((their_info, msg_id)));
                self.insert_peer(pub_id, Some(peer_id), state);
                let token = rand::random();
                let _ = self.connection_token_map.insert(token, pub_id);
                Ok(ConnectionInfoReceivedResult::Prepare(token))
            }
        }
    }

    /// Returns a new token for Crust's `prepare_connection_info` and puts the given peer into
    /// `ConnectionInfoPreparing` status.
    pub fn get_connection_token(&mut self,
                                src: Authority<XorName>,
                                dst: Authority<XorName>,
                                pub_id: PublicId)
                                -> Option<u32> {
        match self.get_state_by_name(pub_id.name()) {
            Some(&PeerState::AwaitingNodeIdentify(_)) |
            Some(&PeerState::Client) |
            Some(&PeerState::ConnectionInfoPreparing(..)) |
            Some(&PeerState::ConnectionInfoReady(..)) |
            Some(&PeerState::CrustConnecting) |
            Some(&PeerState::JoiningNode) |
            Some(&PeerState::Proxy) |
            Some(&PeerState::Candidate(_)) |
            Some(&PeerState::Routing(_)) => return None,
            Some(&PeerState::SearchingForTunnel) |
            None => (),
        }
        let token = rand::random();
        let _ = self.connection_token_map.insert(token, pub_id);
        self.insert_peer(pub_id,
                         None,
                         PeerState::ConnectionInfoPreparing(src, dst, None));
        Some(token)
    }

    /// Returns all peers we are looking for a tunnel to.
    pub fn peers_needing_tunnel(&self) -> Vec<PeerId> {
        self.peer_map
            .peers()
            .filter_map(|peer| match peer.state {
                PeerState::SearchingForTunnel => peer.peer_id,
                _ => None,
            })
            .collect()
    }

    /// Returns `Ok(())` if the given peer is not yet in the routing table but is allowed to
    /// connect.
    pub fn allow_connect(&self, name: &XorName) -> Result<(), RoutingTableError> {
        self.routing_table.need_to_add(name)
    }

    /// Removes the given entry, returns the removed peer and if it was a routing node,
    /// the removal details
    pub fn remove_peer(&mut self,
                       peer_id: &PeerId)
                       -> Option<(Peer, Result<RemovalDetails<XorName>, RoutingTableError>)> {
        if let Some(peer) = self.peer_map.remove(peer_id) {
            self.cleanup_proxy_peer_id();
            let removal_details = self.routing_table.remove(peer.name());
            Some((peer, removal_details))
        } else {
            None
        }
    }

    pub fn get_state_by_name(&self, name: &XorName) -> Option<&PeerState> {
        self.peer_map.get_by_name(name).map(Peer::state)
    }

    fn get_state(&self, peer_id: &PeerId) -> Option<&PeerState> {
        self.peer_map.get(peer_id).map(Peer::state)
    }

    fn set_state(&mut self, peer_id: &PeerId, state: PeerState) -> bool {
        if let Some(peer) = self.peer_map.get_mut(peer_id) {
            peer.state = state;
            true
        } else {
            trace!("{:?}: {:?} not found. Cannot set state {:?}.",
                   self.our_public_id.name(),
                   peer_id,
                   state);
            false
        }
    }

    fn insert_peer(&mut self, pub_id: PublicId, peer_id: Option<PeerId>, state: PeerState) -> bool {
        let result = self.peer_map.insert(Peer::new(pub_id, peer_id, state)).is_some();
        self.remove_expired();
        result
    }

    fn remove_expired(&mut self) {
        self.remove_expired_peers();
        self.cleanup_proxy_peer_id();
    }

    fn remove_expired_peers(&mut self) {
        let expired_names = self.peer_map
            .peers()
            .filter(|peer| peer.is_expired())
            .map(|peer| *peer.name())
            .collect_vec();

        for name in expired_names {
            let _ = self.peer_map.remove_by_name(&name);
        }

        self.cleanup_proxy_peer_id();
    }

    fn cleanup_proxy_peer_id(&mut self) {
        if let Some(peer_id) = self.proxy_peer_id {
            if self.peer_map.get(&peer_id).is_none() {
                self.proxy_peer_id = None;
            }
        }
    }
}

#[cfg(feature = "use-mock-crust")]
impl PeerManager {
    pub fn remove_connecting_peers(&mut self) {
        // Remove all peers that are not yet connected.
        let remove_names = self.peer_map
            .peers()
            .filter(|peer| match peer.state {
                PeerState::ConnectionInfoPreparing(..) |
                PeerState::ConnectionInfoReady(_) |
                PeerState::CrustConnecting |
                PeerState::SearchingForTunnel => true,
                _ => false,
            })
            .map(|peer| *peer.name())
            .collect_vec();

        for name in remove_names {
            let _ = self.peer_map.remove_by_name(&name);
        }

        self.expected_peers.clear();
    }
}

#[cfg(all(test, feature = "use-mock-crust"))]
mod tests {
    use id::FullId;
    use mock_crust::Endpoint;
    use mock_crust::crust::{PeerId, PrivConnectionInfo, PubConnectionInfo};
    use routing_table::Authority;
    use super::*;
    use types::MessageId;
    use xor_name::{XOR_NAME_LEN, XorName};

    fn node_auth(byte: u8) -> Authority<XorName> {
        Authority::ManagedNode(XorName([byte; XOR_NAME_LEN]))
    }

    #[test]
    pub fn connection_info_prepare_receive() {
        let min_group_size = 8;
        let orig_pub_id = *FullId::new().public_id();
        let mut peer_mgr = PeerManager::new(min_group_size, orig_pub_id);

        let our_connection_info = PrivConnectionInfo(PeerId(0), Endpoint(0));
        let their_connection_info = PubConnectionInfo(PeerId(1), Endpoint(1));
        // We decide to connect to the peer with `pub_id`:
        let token = unwrap!(peer_mgr.get_connection_token(node_auth(0), node_auth(1), orig_pub_id));
        // Crust has finished preparing the connection info.
        match peer_mgr.connection_info_prepared(token, our_connection_info.clone()) {
            Ok(ConnectionInfoPreparedResult { pub_id, src, dst, infos: None }) => {
                assert_eq!(orig_pub_id, pub_id);
                assert_eq!(node_auth(0), src);
                assert_eq!(node_auth(1), dst);
            }
            result => panic!("Unexpected result: {:?}", result),
        }
        // Finally, we received the peer's connection info.
        match peer_mgr.connection_info_received(node_auth(0),
                                                node_auth(1),
                                                orig_pub_id,
                                                their_connection_info.clone(),
                                                MessageId::new()) {
            Ok(ConnectionInfoReceivedResult::Ready(our_info, their_info)) => {
                assert_eq!(our_connection_info, our_info);
                assert_eq!(their_connection_info, their_info);
            }
            result => panic!("Unexpected result: {:?}", result),
        }
        // Since both connection infos are present, the state should now be `CrustConnecting`.
        match peer_mgr.get_state_by_name(orig_pub_id.name()) {
            Some(&PeerState::CrustConnecting) => (),
            state => panic!("Unexpected state: {:?}", state),
        }
    }

    #[test]
    pub fn connection_info_receive_prepare() {
        let min_group_size = 8;
        let orig_pub_id = *FullId::new().public_id();
        let mut peer_mgr = PeerManager::new(min_group_size, orig_pub_id);
        let our_connection_info = PrivConnectionInfo(PeerId(0), Endpoint(0));
        let their_connection_info = PubConnectionInfo(PeerId(1), Endpoint(1));
        let original_msg_id = MessageId::new();
        // We received a connection info from the peer and get a token to prepare ours.
        let token = match peer_mgr.connection_info_received(node_auth(0),
                                                            node_auth(1),
                                                            orig_pub_id,
                                                            their_connection_info.clone(),
                                                            original_msg_id) {
            Ok(ConnectionInfoReceivedResult::Prepare(token)) => token,
            result => panic!("Unexpected result: {:?}", result),
        };
        // Crust has finished preparing the connection info.
        match peer_mgr.connection_info_prepared(token, our_connection_info.clone()) {
            Ok(ConnectionInfoPreparedResult { pub_id,
                                              src,
                                              dst,
                                              infos: Some((our_info, their_info, msg_id)) }) => {
                assert_eq!(orig_pub_id, pub_id);
                assert_eq!(node_auth(0), src);
                assert_eq!(node_auth(1), dst);
                assert_eq!(our_connection_info, our_info);
                assert_eq!(their_connection_info, their_info);
                assert_eq!(original_msg_id, msg_id);
            }
            result => panic!("Unexpected result: {:?}", result),
        }
        // Since both connection infos are present, the state should now be `CrustConnecting`.
        match peer_mgr.get_state_by_name(orig_pub_id.name()) {
            Some(&PeerState::CrustConnecting) => (),
            state => panic!("Unexpected state: {:?}", state),
        }
    }
}<|MERGE_RESOLUTION|>--- conflicted
+++ resolved
@@ -370,7 +370,6 @@
     }
 
     /// Wraps the routing table function of the same name and maps `XorName`s to `PublicId`s.
-<<<<<<< HEAD
     ///
     /// Returns: (true, our_group_list)     if needs to carry out resource proof evaluate
     ///          (false, empty_list)        if doesn't need to carry out resource proof evaluate
@@ -540,19 +539,11 @@
 
     /// Wraps the routing table function of the same name and maps `XorName`s to `PublicId`s.
     pub fn get_sections_to_join(&self,
-                                name: &XorName,
+                                expected_name: &XorName,
                                 our_public_id: &PublicId)
                                 -> Result<Vec<Group>, RoutingTableError> {
-        self.routing_table.validate_joining_node(name)?;
-        let groups = self.routing_table.groups();
-=======
-    pub fn expect_add_to_our_group(&self,
-                                   expected_name: &XorName,
-                                   our_public_id: &PublicId)
-                                   -> Result<Vec<Group>, RoutingTableError> {
         self.routing_table.validate_joining_node(expected_name)?;
         let sections = self.routing_table.all_sections();
->>>>>>> a5f3801e
         let mut result = vec![];
         for (prefix, names) in sections {
             let mut public_ids = vec![];
