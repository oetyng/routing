--- conflicted
+++ resolved
@@ -71,13 +71,8 @@
     /// Starts a new RoutingIdentity, which will also start a new RoutingNode.
     /// The RoutingNode will only bootstrap to the network and not attempt to
     /// achieve full routing node status.
-<<<<<<< HEAD
     pub fn new_client(event_sender : mpsc::Sender<Event>, keys : Option<Id>)
-        -> Result<Routing, RoutingError> {
-=======
-    pub fn new_client(event_sender : mpsc::Sender<Event>)
         -> Routing {
->>>>>>> 6a4ca193
           sodiumoxide::init();  // enable shared global (i.e. safe to multithread now)
 
           let (action_sender, action_receiver) = mpsc::channel::<Action>();
