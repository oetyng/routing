--- conflicted
+++ resolved
@@ -133,13 +133,8 @@
 
 #[cfg(test)]
 mod tests {
-<<<<<<< HEAD
     use super::*;
-    use rand;
-    use rand::Rng;
-=======
     use rand::{self, Rng};
->>>>>>> 30e984aa
     use std::thread;
     use std::time::Duration;
 
