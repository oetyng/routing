// Copyright 2016 MaidSafe.net limited.
//
// This SAFE Network Software is licensed to you under (1) the MaidSafe.net Commercial License,
// version 1.0 or later, or (2) The General Public License (GPL), version 3, depending on which
// licence you accepted on initial access to the Software (the "Licences").
//
// By contributing code to the SAFE Network Software, or to this project generally, you agree to be
// bound by the terms of the MaidSafe Contributor Agreement, version 1.1.  This, along with the
// Licenses can be found in the root directory of this project at LICENSE, COPYING and CONTRIBUTOR.
//
// Unless required by applicable law or agreed to in writing, the SAFE Network Software distributed
// under the GPL Licence is distributed on an "AS IS" BASIS, WITHOUT WARRANTIES OR CONDITIONS OF ANY
// KIND, either express or implied.
//
// Please review the Licences for the specific language governing permissions and limitations
// relating to use of the SAFE Network Software.

use messages::{DirectMessage, MessageContent, Request, Response, RoutingMessage, UserMessage};

/// The number of messages after which the message statistics should be printed.
const MSG_LOG_COUNT: usize = 1000;

/// A collection of counters to gather Routing statistics.
#[derive(Default)]
pub struct Stats {
    // TODO: Make these private and move the logic here.
    pub cur_routing_table_size: usize,
    pub cur_client_num: usize,
    pub cumulative_client_num: usize,
    pub tunnel_client_pairs: usize,
    pub tunnel_connections: usize,

    /// Messages sent by us on different routes.
    routes: Vec<usize>,
    /// Messages we sent unsuccessfully: unacknowledged on all routes.
    unacked_msgs: usize,

    msg_direct_node_identify: usize,
    msg_direct_sig: usize,
    msg_direct_resource_proof: usize,
    msg_direct_resource_proof_rsp: usize,
    msg_direct_node_approval: usize,

    msg_get: usize,
    msg_put: usize,
    msg_post: usize,
    msg_delete: usize,
    msg_append: usize,
    msg_get_account_info: usize,
    msg_get_node_name: usize,
    msg_expect_close_node: usize,
    msg_refresh: usize,
    msg_connection_info_req: usize,
    msg_connection_info_rsp: usize,
    msg_get_success: usize,
    msg_get_failure: usize,
    msg_put_success: usize,
    msg_put_failure: usize,
    msg_post_success: usize,
    msg_post_failure: usize,
    msg_delete_success: usize,
    msg_delete_failure: usize,
    msg_append_success: usize,
    msg_append_failure: usize,
    msg_get_account_info_success: usize,
    msg_get_account_info_failure: usize,
    msg_section_update: usize,
    msg_group_split: usize,
    msg_own_group_merge: usize,
    msg_other_group_merge: usize,
    msg_get_node_name_rsp: usize,
    msg_candidate_approval: usize,
    msg_node_approval: usize,
    msg_ack: usize,

    msg_other: usize,

    msg_total: usize,
    msg_total_bytes: u64,
}

impl Stats {
    // Create a new instance, with the given number of routes
    pub fn new() -> Self {
        Default::default()
    }

    pub fn count_unacked(&mut self) {
        self.unacked_msgs += 1;
    }

    pub fn count_route(&mut self, route: u8) {
        let route = route as usize;
        if route >= self.routes.len() {
            self.routes.resize(route + 1, 0);
        }
        self.routes[route] += 1;
    }

    /// Increments the counter for the given request.
    pub fn count_user_message(&mut self, msg: &UserMessage) {
        match *msg {
            UserMessage::Request(ref request) => {
                match *request {
                    Request::Refresh(..) => self.msg_refresh += 1,
                    Request::Get(..) => self.msg_get += 1,
                    Request::Put(..) => self.msg_put += 1,
                    Request::Post(..) => self.msg_post += 1,
                    Request::Delete(..) => self.msg_delete += 1,
                    Request::Append(..) => self.msg_append += 1,
                    Request::GetAccountInfo(..) => self.msg_get_account_info += 1,
                }
            }
            UserMessage::Response(ref response) => {
                match *response {
                    Response::GetSuccess(..) => self.msg_get_success += 1,
                    Response::GetFailure { .. } => self.msg_get_failure += 1,
                    Response::PutSuccess(..) => self.msg_put_success += 1,
                    Response::PutFailure { .. } => self.msg_put_failure += 1,
                    Response::PostSuccess(..) => self.msg_post_success += 1,
                    Response::PostFailure { .. } => self.msg_post_failure += 1,
                    Response::DeleteSuccess(..) => self.msg_delete_success += 1,
                    Response::DeleteFailure { .. } => self.msg_delete_failure += 1,
                    Response::AppendSuccess(..) => self.msg_append_success += 1,
                    Response::AppendFailure { .. } => self.msg_append_failure += 1,
                    Response::GetAccountInfoSuccess { .. } => {
                        self.msg_get_account_info_success += 1
                    }
                    Response::GetAccountInfoFailure { .. } => {
                        self.msg_get_account_info_failure += 1
                    }
                }
            }
        }
        self.increment_msg_total();
    }

    /// Increments the counter for the given routing message type.
    pub fn count_routing_message(&mut self, msg: &RoutingMessage) {
        match msg.content {
            MessageContent::GetNodeName { .. } => self.msg_get_node_name += 1,
            MessageContent::ExpectCloseNode { .. } => self.msg_expect_close_node += 1,
            MessageContent::ConnectionInfoRequest { .. } => self.msg_connection_info_req += 1,
            MessageContent::ConnectionInfoResponse { .. } => self.msg_connection_info_rsp += 1,
            MessageContent::SectionUpdate { .. } => self.msg_section_update += 1,
            MessageContent::GroupSplit(..) => self.msg_group_split += 1,
            MessageContent::OwnGroupMerge { .. } => self.msg_own_group_merge += 1,
            MessageContent::OtherGroupMerge { .. } => self.msg_other_group_merge += 1,
            MessageContent::GetNodeNameResponse { .. } => self.msg_get_node_name_rsp += 1,
            MessageContent::Ack(..) => self.msg_ack += 1,
            MessageContent::CandidateApproval(_) => self.msg_candidate_approval += 1,
            MessageContent::NodeApproval { .. } => self.msg_node_approval += 1,
            MessageContent::UserMessagePart { .. } => return, // Counted as request/response.
        }
        self.increment_msg_total();
    }

    /// Increments the counter for the given direct message type.
    pub fn count_direct_message(&mut self, msg: &DirectMessage) {
        match *msg {
            DirectMessage::NodeIdentify { .. } => self.msg_direct_node_identify += 1,
            DirectMessage::MessageSignature(..) => self.msg_direct_sig += 1,
            DirectMessage::ResourceProof { .. } => self.msg_direct_resource_proof += 1,
            DirectMessage::ResourceProofResponse { .. } => self.msg_direct_resource_proof_rsp += 1,
            DirectMessage::NodeApproval { .. } => self.msg_direct_node_approval += 1,
            _ => self.msg_other += 1,
        }
        self.increment_msg_total();
    }

    pub fn count_bytes(&mut self, len: usize) {
        self.msg_total_bytes += len as u64;
    }

    /// Increments the total message count, and if the count is divisible by
    /// `MSG_LOG_COUNT` logs a message with the counts.
    fn increment_msg_total(&mut self) {
        self.msg_total += 1;
        if self.msg_total % MSG_LOG_COUNT == 0 {
            info!(target: "routing_stats",
                  "Stats - Sent {} messages in total, comprising {} bytes, {} uncategorised, \
                  routes/failed: {:?}/{}",
                  self.msg_total,
                  self.msg_total_bytes,
                  self.msg_other,
                  self.routes,
                  self.unacked_msgs);
            info!(target: "routing_stats",
                  "Stats - Direct - NodeIdentify: {}, MessageSignature: {}, ResourceProof: {}/{} \
                   NodeApproval: {}",
                  self.msg_direct_node_identify,
                  self.msg_direct_sig,
                  self.msg_direct_resource_proof,
                  self.msg_direct_resource_proof_rsp,
                  self.msg_direct_node_approval);
            info!(target: "routing_stats",
                  "Stats - Hops (Request/Response) - GetNodeName: {}/{}, ExpectCloseNode: {}, \
                   SectionUpdate: {}, GroupSplit: {}, OwnGroupMerge: {}, OtherGroupMerge: {}, \
<<<<<<< HEAD
                   ConnectionInfo: {},  CandidateApproval: {}, NodeApproval: {}, Ack: {}",
=======
                   ConnectionInfo: {}/{}, Ack: {}",
>>>>>>> a5f3801e
                  self.msg_get_node_name,
                  self.msg_get_node_name_rsp,
                  self.msg_expect_close_node,
                  self.msg_section_update,
                  self.msg_group_split,
                  self.msg_own_group_merge,
                  self.msg_other_group_merge,
<<<<<<< HEAD
                  self.msg_connection_info,
                  self.msg_candidate_approval,
                  self.msg_node_approval,
=======
                  self.msg_connection_info_req,
                  self.msg_connection_info_rsp,
>>>>>>> a5f3801e
                  self.msg_ack);
            info!(target: "routing_stats",
                  "Stats - User (Request/Success/Failure) - Get: {}/{}/{}, Put: {}/{}/{}, \
                   Post: {}/{}/{}, Delete: {}/{}/{}, Append: {}/{}/{}, GetAccountInfo: {}/{}/{}, \
                   Refresh: {}",
                  self.msg_get,
                  self.msg_get_success,
                  self.msg_get_failure,
                  self.msg_put,
                  self.msg_put_success,
                  self.msg_put_failure,
                  self.msg_post,
                  self.msg_post_success,
                  self.msg_post_failure,
                  self.msg_delete,
                  self.msg_delete_success,
                  self.msg_delete_failure,
                  self.msg_append,
                  self.msg_append_success,
                  self.msg_append_failure,
                  self.msg_get_account_info,
                  self.msg_get_account_info_success,
                  self.msg_get_account_info_failure,
                  self.msg_refresh);
        }
    }
}<|MERGE_RESOLUTION|>--- conflicted
+++ resolved
@@ -196,11 +196,7 @@
             info!(target: "routing_stats",
                   "Stats - Hops (Request/Response) - GetNodeName: {}/{}, ExpectCloseNode: {}, \
                    SectionUpdate: {}, GroupSplit: {}, OwnGroupMerge: {}, OtherGroupMerge: {}, \
-<<<<<<< HEAD
-                   ConnectionInfo: {},  CandidateApproval: {}, NodeApproval: {}, Ack: {}",
-=======
-                   ConnectionInfo: {}/{}, Ack: {}",
->>>>>>> a5f3801e
+                   ConnectionInfo: {}/{}, CandidateApproval: {}, NodeApproval: {}, Ack: {}",
                   self.msg_get_node_name,
                   self.msg_get_node_name_rsp,
                   self.msg_expect_close_node,
@@ -208,14 +204,10 @@
                   self.msg_group_split,
                   self.msg_own_group_merge,
                   self.msg_other_group_merge,
-<<<<<<< HEAD
-                  self.msg_connection_info,
+                  self.msg_connection_info_req,
+                  self.msg_connection_info_rsp,
                   self.msg_candidate_approval,
                   self.msg_node_approval,
-=======
-                  self.msg_connection_info_req,
-                  self.msg_connection_info_rsp,
->>>>>>> a5f3801e
                   self.msg_ack);
             info!(target: "routing_stats",
                   "Stats - User (Request/Success/Failure) - Get: {}/{}/{}, Put: {}/{}/{}, \
