--- conflicted
+++ resolved
@@ -19,12 +19,8 @@
 use rand;
 use rustc_serialize::{Decodable, Encodable};
 use sodiumoxide;
-<<<<<<< HEAD
 use std::collections::{BTreeMap, HashMap};
 use std::net::{Ipv4Addr, SocketAddr, SocketAddrV4};
-=======
-use std::collections::{BTreeMap, HashMap, HashSet};
->>>>>>> 91df4076
 use std::sync::mpsc;
 use std::boxed::Box;
 use std::ops::DerefMut;
@@ -273,7 +269,6 @@
         self.all_connections.0.insert(peer_endpoint.clone(), bootstrap_id_response_msg.sender_id.clone());
         self.all_connections.1.insert(bootstrap_id_response_msg.sender_id.clone(), peer_endpoint.clone());
 
-<<<<<<< HEAD
         // put our public pmid so that our connect requests are validated
         //self.put_own_public_pmid(); // FIXME enable this with sentinel
 
@@ -281,18 +276,6 @@
         let own_id = Some(self.id());
         let messsge = self.construct_find_group_msg(own_id);
         self.send_to_bootstrap_node(&messsge);
-=======
-        if !is_client {
-            let peer_node_info = NodeInfo::new(bootstrap_id_response_msg.sender_fob,
-                                               vec![peer_endpoint.clone()], Some(peer_endpoint));
-            let result = self.routing_table.add_node(peer_node_info);
-            if result.0 {
-               println!("{:?} added {:?} <RT size:{}>", self.own_id, bootstrap_id_response_msg.sender_id, self.routing_table.size());
-            } else {
-               println!("{:?} failed to add {:?}", self.own_id, bootstrap_id_response_msg.sender_id);
-            }
-        }
->>>>>>> 91df4076
     }
 
     fn put_own_public_pmid(&mut self) {
