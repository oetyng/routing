[package]
authors = ["MaidSafe Developers <dev@maidsafe.net>"]
description = "A secured storage DHT"
documentation = "https://docs.rs/routing"
homepage = "https://maidsafe.net"
license = "GPL-3.0"
name = "routing"
readme = "README.md"
repository = "https://github.com/maidsafe/routing"
version = "0.37.0"
edition = "2018"

[dependencies]
bincode = "1.1.4"
bls = { package = "threshold_crypto", version = "~0.3.2" }
bytes = "~0.5.4"
crossbeam-channel = "~0.4.2"
ctrlc = { version = "3", optional = true, features = ["termination"] }
derive_more = "~0.99.2"
ed25519_dalek = { package = "tmp-ed25519", version = "1.0.0-pre.3", features = ["serde"] }
env_logger = { version = "~0.7.1", optional = true }
err-derive = "~0.2.3"
fake_clock = "~0.3.0"
fxhash = "~0.2.1"
hex = "~0.2.0"
hex_fmt = "~0.1.0"
itertools = "~0.6.1"
lazy_static = { version = "1", optional = true }
log = "~0.4.8"
lru_time_cache = "~0.8.1"
mock-quic-p2p = { git = "https://github.com/maidsafe/quic-p2p", branch = "igd-err", optional = true }
num-bigint = "~0.1.40"
<<<<<<< HEAD
parsec = "0.7.0"
quic-p2p = { git = "https://github.com/maidsafe/quic-p2p", branch = "igd-err", features = ["upnp"] }
=======
parsec = "~0.7.0"
quic-p2p = { version = "~0.6.2", features = ["upnp"] }
>>>>>>> 2afc3ecd
# rand in the versions used for compatibility
rand = "~0.7.2"
rand_crypto = { package = "rand", version = "~0.6.5" }
rand_core = "~0.5.1"
rand_os = "~0.1.0"
rand_xorshift = "~0.2.0"
serde = { version = "1.0.25", features = ["rc"] }
serde_derive = "1.0.25"
tiny-keccak = "1.5.0"

[dev-dependencies]
env_logger = "~0.7.1"
structopt = "~0.3.9"

[features]
mock_base = [
    "lru_time_cache/fake_clock",
    "mock-quic-p2p",
    "parsec/mock",
    "parsec/malice-detection",
    "ctrlc",
    "lazy_static",
    "bls/use-insecure-test-only-mock-crypto",
    "env_logger",
]
mock = ["mock_base"]<|MERGE_RESOLUTION|>--- conflicted
+++ resolved
@@ -30,13 +30,8 @@
 lru_time_cache = "~0.8.1"
 mock-quic-p2p = { git = "https://github.com/maidsafe/quic-p2p", branch = "igd-err", optional = true }
 num-bigint = "~0.1.40"
-<<<<<<< HEAD
 parsec = "0.7.0"
 quic-p2p = { git = "https://github.com/maidsafe/quic-p2p", branch = "igd-err", features = ["upnp"] }
-=======
-parsec = "~0.7.0"
-quic-p2p = { version = "~0.6.2", features = ["upnp"] }
->>>>>>> 2afc3ecd
 # rand in the versions used for compatibility
 rand = "~0.7.2"
 rand_crypto = { package = "rand", version = "~0.6.5" }
