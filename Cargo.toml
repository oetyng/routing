--- conflicted
+++ resolved
@@ -27,15 +27,6 @@
 itertools = "~0.9.0"
 lazy_static = { version = "1", optional = true }
 log = "~0.4.8"
-<<<<<<< HEAD
-lru_time_cache = "~0.8.1"
-mock-quic-p2p = { git = "https://github.com/maidsafe/quic-p2p", branch = "igd-err", optional = true }
-num-bigint = "~0.1.40"
-parsec = "0.7.0"
-quic-p2p = { git = "https://github.com/maidsafe/quic-p2p", branch = "igd-err", features = ["upnp"] }
-# rand in the versions used for compatibility
-rand = "~0.7.2"
-=======
 lru_time_cache = "~0.10.0"
 mock-quic-p2p = { git = "https://github.com/maidsafe/quic-p2p", optional = true }
 num-bigint = "~0.2.6"
@@ -43,7 +34,6 @@
 quic-p2p = { version = "~0.6.2", features = ["upnp"] }
 rand = "~0.7.3"
 # rand in the versions used by the threshold-crypto crate
->>>>>>> db55b9a9
 rand_crypto = { package = "rand", version = "~0.6.5" }
 rand_core = "~0.5.1"
 rand_os = "~0.2.2"
